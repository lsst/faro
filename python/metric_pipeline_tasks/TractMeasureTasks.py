import astropy.units as u
import numpy as np
from lsst.pipe.base import Struct, Task
from lsst.verify import Measurement, Datum
from lsst.pex.config import Config, Field
from metric_pipeline_utils.stellar_locus import stellarLocusResid, calcQuartileClippedStats
from metric_pipeline_utils.matcher import make_matched_photom
from metric_pipeline_utils.extinction_corr import extinction_corr


class WPerpTaskConfig(Config):
    # These are cuts to apply to the r-band only:
    bright_rmag_cut = Field(doc="Bright limit of catalog entries to include",
                            dtype=float, default=17.0)
    faint_rmag_cut = Field(doc="Faint limit of catalog entries to include",
                           dtype=float, default=23.0)


class WPerpTask(Task):
    ConfigClass = WPerpTaskConfig
    _DefaultName = "WPerpTask"

    def run(self, catalogs, photo_calibs, metric_name, vIds):
        self.log.info(f"Measuring {metric_name}")
        bands = set([f['band'] for f in vIds])

        if ('g' in bands) & ('r' in bands) & ('i' in bands):
            rgicat_all = make_matched_photom(vIds, catalogs, photo_calibs)
            magcut = ((rgicat_all['base_PsfFlux_mag_r'] < self.config.faint_rmag_cut)
                      & (rgicat_all['base_PsfFlux_mag_r'] > self.config.bright_rmag_cut))
            rgicat = rgicat_all[magcut]
            ext_vals = extinction_corr(rgicat, bands)

            p1, p2, p1coeffs, p2coeffs = stellarLocusResid(rgicat['base_PsfFlux_mag_g']-ext_vals['A_g'],
                                                           rgicat['base_PsfFlux_mag_r']-ext_vals['A_r'],
                                                           rgicat['base_PsfFlux_mag_i']-ext_vals['A_i'])

            if np.size(p2) > 2:
                p2_rms = calcQuartileClippedStats(p2).rms*u.mag
                extras = {'p1_coeffs': Datum(p1coeffs*u.Unit(''), label='p1_coefficients',
                                             description='p1 coeffs from wPerp fit'),
                          'p2_coeffs': Datum(p2coeffs*u.Unit(''), label='p2_coefficients',
                                             description='p2_coeffs from wPerp fit')}
<<<<<<< HEAD
=======
                import pdb; pdb.set_trace()
>>>>>>> 80cf5a3b

                return Struct(measurement=Measurement(metric_name, p2_rms.to(u.mmag), extras=extras))
            else:
                return Struct(measurement=Measurement(metric_name, np.nan*u.mmag))<|MERGE_RESOLUTION|>--- conflicted
+++ resolved
@@ -41,11 +41,6 @@
                                              description='p1 coeffs from wPerp fit'),
                           'p2_coeffs': Datum(p2coeffs*u.Unit(''), label='p2_coefficients',
                                              description='p2_coeffs from wPerp fit')}
-<<<<<<< HEAD
-=======
-                import pdb; pdb.set_trace()
->>>>>>> 80cf5a3b
-
                 return Struct(measurement=Measurement(metric_name, p2_rms.to(u.mmag), extras=extras))
             else:
                 return Struct(measurement=Measurement(metric_name, np.nan*u.mmag))