--- conflicted
+++ resolved
@@ -6,10 +6,8 @@
 
 # The first thing to do is to define a Connections class. This will define all
 # the inputs and outputs that our task requires
-<<<<<<< HEAD
 
-=======
->>>>>>> e7218292
+
 class MatchedCatalogAnalysisTaskConnections(MetricConnections,
                                     dimensions=("tract", "patch", "abstract_filter",
                                                 "instrument", "skymap")):
